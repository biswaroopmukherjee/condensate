
#include <cstdio>
#include <cstdlib>
#include <cstring>
#include <cmath>  
#include <chrono>

// CUDA+OPENGL includes
#include <GL/glew.h>
#include <algorithm>
#include <cuda_gl_interop.h>
#include <cuda_runtime.h>
#include <cufft.h>
#include <GL/freeglut.h>

#include "gpcore.hpp"
#include "render.hpp"
#include "wavefunction.hpp"
#include "chamber.hpp"
#include "defines.h"
#include "gp_kernels.h"
#include "helper_cudagl.h"


namespace gpcore {
  Chamber chamber;
  Wavefunction Psi;
}


// Set the spatial grid size of the system
<<<<<<< HEAD
void Setup(int size,  double fov, double g, double deltat, bool useImag, double cool) {
  gpcore::chamber.setup(size, fov,  g, deltat, useImag, cool);
=======
void Setup(int size, double fov, double g, double deltat, bool useImag, double cool) {
  gpcore::chamber.setup(size, fov, g, deltat, useImag, cool);
>>>>>>> 5ff0f863
}


// Set the parameters of the harmonic potential, and use that as the current potential
void SetHarmonicPotential(double omega, double epsilon) {
  gpcore::chamber.setHarmonicPotential(omega, epsilon);
}


// Extract the potential. Todo: import potential, timedependent: make an object, like wavefunction
void GetPotential(int sizeX, int sizeY, double *V){
  for( unsigned int i=0; i<gpcore::chamber.DS; i++ ) {
    V[i] = gpcore::chamber.Potential[i] / HBAR;
  }
}

// Setup rotating frame with varying rotation freq omegaR. 
void RotatingFrame(int size, double *omega_r){
  gpcore::chamber.useRotatingFrame = true;
  gpcore::chamber.omegaR = (double *) malloc(sizeof(double) * size);
  for( unsigned int i=0; i<size; i++ ) {
    gpcore::chamber.omegaR[i] = omega_r[i];
  }
};


// evolve the wavefunction
<<<<<<< HEAD
void Evolve(int sizex, int sizey, cuDoubleComplex *arr, unsigned long steps, bool show, int skip, double vmax) {
=======
void Evolve(int sizex, int sizey, cuDoubleComplex *arr, unsigned long steps, int skip, bool show, double vmax) {
>>>>>>> 5ff0f863

  printf("\n\n Starting GP... \n\n");
  render::startOpenGL();
  gpcore::Psi.Initialize(arr);
  gpcore::chamber.cmapscale = vmax;

  for( unsigned long a = 0; a < steps; a++ ) {

      gpcore::Psi.RealSpaceHalfStep(); 
      gpcore::Psi.MomentumSpaceStep();
      gpcore::Psi.RealSpaceHalfStep();
      if (gpcore::chamber.useRotatingFrame) gpcore::Psi.RotatingFrame(a);
      gpcore::Psi.Renormalize();
      if ((a%skip == 0) && show) glutMainLoopEvent();
   }
  
  render::cleanup();
  gpcore::Psi.ExportToVariable(arr);
  gpcore::Psi.Cleanup();
  gpcore::chamber.Cleanup();

  printf("\n Done \n\n");
}<|MERGE_RESOLUTION|>--- conflicted
+++ resolved
@@ -29,13 +29,8 @@
 
 
 // Set the spatial grid size of the system
-<<<<<<< HEAD
-void Setup(int size,  double fov, double g, double deltat, bool useImag, double cool) {
-  gpcore::chamber.setup(size, fov,  g, deltat, useImag, cool);
-=======
 void Setup(int size, double fov, double g, double deltat, bool useImag, double cool) {
   gpcore::chamber.setup(size, fov, g, deltat, useImag, cool);
->>>>>>> 5ff0f863
 }
 
 
@@ -63,11 +58,7 @@
 
 
 // evolve the wavefunction
-<<<<<<< HEAD
-void Evolve(int sizex, int sizey, cuDoubleComplex *arr, unsigned long steps, bool show, int skip, double vmax) {
-=======
 void Evolve(int sizex, int sizey, cuDoubleComplex *arr, unsigned long steps, int skip, bool show, double vmax) {
->>>>>>> 5ff0f863
 
   printf("\n\n Starting GP... \n\n");
   render::startOpenGL();
